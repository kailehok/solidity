--- conflicted
+++ resolved
@@ -1272,63 +1272,24 @@
             "currentCoinbase" : "2adc25665018aa1fe0e6bc666dac8fc2697ff9ba"
         },
         "pre" : {
-<<<<<<< HEAD
-        "0f572e5295c57f15886f9b263e2f6d2d6c7b5ec6" : {
-            "balance" : "1000000000000000000",
-            "nonce" : 0,
-            "code" : "{ [[ 0 ]] (BNOT 0 )}",
-            "storage": {}
-        }
-=======
             "0f572e5295c57f15886f9b263e2f6d2d6c7b5ec6" : {
                 "balance" : "1000000000000000000",
                 "nonce" : 0,
                 "code" : "{ [[ 0 ]] (EQ (ADDMOD 4 1 (- 0 3) ) 2 ) } ",
                 "storage": {}
             }
->>>>>>> 415a73f5
-        },
-        "exec" : {
-            "address" : "0f572e5295c57f15886f9b263e2f6d2d6c7b5ec6",
-            "origin" : "cd1722f3947def4cf144679da39c4c32bdc35681",
-            "caller" : "cd1722f3947def4cf144679da39c4c32bdc35681",
-            "value" : "1000000000000000000",
-            "data" : "",
-            "gasPrice" : "100000000000000",
-            "gas" : "10000"
-        }
-    },
-
-<<<<<<< HEAD
-    "bnot1": {
-        "env" : {
-        "previousHash" : "5e20a0453cecd065ea59c37ac63e079ee08998b6045136a8ce6635c7912ec0b6",
-        "currentNumber" : "0",
-        "currentGasLimit" : "1000000",
-        "currentDifficulty" : "256",
-        "currentTimestamp" : 1,
-        "currentCoinbase" : "2adc25665018aa1fe0e6bc666dac8fc2697ff9ba"
-        },
-        "pre" : {
-        "0f572e5295c57f15886f9b263e2f6d2d6c7b5ec6" : {
-            "balance" : "1000000000000000000",
-            "nonce" : 0,
-            "code" : "{ [[ 0 ]] (BNOT 2 )}",
-            "storage": {}
-        }
-        },
-        "exec" : {
-            "address" : "0f572e5295c57f15886f9b263e2f6d2d6c7b5ec6",
-            "origin" : "cd1722f3947def4cf144679da39c4c32bdc35681",
-            "caller" : "cd1722f3947def4cf144679da39c4c32bdc35681",
-            "value" : "1000000000000000000",
-            "data" : "",
-            "gasPrice" : "100000000000000",
-            "gas" : "10000"
-        }
-    },
-=======
->>>>>>> 415a73f5
+        },
+        "exec" : {
+            "address" : "0f572e5295c57f15886f9b263e2f6d2d6c7b5ec6",
+            "origin" : "cd1722f3947def4cf144679da39c4c32bdc35681",
+            "caller" : "cd1722f3947def4cf144679da39c4c32bdc35681",
+            "value" : "1000000000000000000",
+            "data" : "",
+            "gasPrice" : "100000000000000",
+            "gas" : "10000"
+        }
+    },
+
 
     "mulmod0": {
         "env" : {
@@ -1340,21 +1301,12 @@
             "currentCoinbase" : "2adc25665018aa1fe0e6bc666dac8fc2697ff9ba"
         },
         "pre" : {
-<<<<<<< HEAD
-        "0f572e5295c57f15886f9b263e2f6d2d6c7b5ec6" : {
-            "balance" : "1000000000000000000",
-            "nonce" : 0,
-            "code" : "{ [[ 0 ]] (BNOT 115792089237316195423570985008687907853269984665640564039457584007913129639935 )}",
-            "storage": {}
-        }
-=======
             "0f572e5295c57f15886f9b263e2f6d2d6c7b5ec6" : {
                 "balance" : "1000000000000000000",
                 "nonce" : 0,
                 "code" : "{ [[ 0 ]] (MULMOD 1 2 2) } ",
                 "storage": {}
             }
->>>>>>> 415a73f5
         },
         "exec" : {
             "address" : "0f572e5295c57f15886f9b263e2f6d2d6c7b5ec6",
@@ -1377,21 +1329,12 @@
             "currentCoinbase" : "2adc25665018aa1fe0e6bc666dac8fc2697ff9ba"
         },
         "pre" : {
-<<<<<<< HEAD
-        "0f572e5295c57f15886f9b263e2f6d2d6c7b5ec6" : {
-            "balance" : "1000000000000000000",
-            "nonce" : 0,
-            "code" : "{ [[ 0 ]] (BNOT (- 0 2) )}",
-            "storage": {}
-        }
-=======
             "0f572e5295c57f15886f9b263e2f6d2d6c7b5ec6" : {
                 "balance" : "1000000000000000000",
                 "nonce" : 0,
                 "code" : "{ [[ 0 ]] (MULMOD (- 0 1) (- 0 2) 3) } ",
                 "storage": {}
             }
->>>>>>> 415a73f5
         },
         "exec" : {
             "address" : "0f572e5295c57f15886f9b263e2f6d2d6c7b5ec6",
@@ -1414,21 +1357,12 @@
             "currentCoinbase" : "2adc25665018aa1fe0e6bc666dac8fc2697ff9ba"
         },
         "pre" : {
-<<<<<<< HEAD
-        "0f572e5295c57f15886f9b263e2f6d2d6c7b5ec6" : {
-            "balance" : "1000000000000000000",
-            "nonce" : 0,
-            "code" : "{ [[ 0 ]] (BNOT (- 0 115792089237316195423570985008687907853269984665640564039457584007913129639935) )}",
-            "storage": {}
-        }
-=======
             "0f572e5295c57f15886f9b263e2f6d2d6c7b5ec6" : {
                 "balance" : "1000000000000000000",
                 "nonce" : 0,
                 "code" : "{ [[ 0 ]] (MULMOD (- 0 5) 1 3) } ",
                 "storage": {}
             }
->>>>>>> 415a73f5
         },
         "exec" : {
             "address" : "0f572e5295c57f15886f9b263e2f6d2d6c7b5ec6",
@@ -1451,21 +1385,12 @@
             "currentCoinbase" : "2adc25665018aa1fe0e6bc666dac8fc2697ff9ba"
         },
         "pre" : {
-<<<<<<< HEAD
-        "0f572e5295c57f15886f9b263e2f6d2d6c7b5ec6" : {
-            "balance" : "1000000000000000000",
-            "nonce" : 0,
-            "code" : "{ [[ 0 ]] (BNOT (- 0 0) )}",
-            "storage": {}
-        }
-=======
             "0f572e5295c57f15886f9b263e2f6d2d6c7b5ec6" : {
                 "balance" : "1000000000000000000",
                 "nonce" : 0,
                 "code" : "{ [[ 0 ]] (EQ (SMOD (- 0 5) 3) (MULMOD (- 0 5) 1 3) ) } ",
                 "storage": {}
             }
->>>>>>> 415a73f5
         },
         "exec" : {
             "address" : "0f572e5295c57f15886f9b263e2f6d2d6c7b5ec6",
